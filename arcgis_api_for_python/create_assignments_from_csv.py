--- conflicted
+++ resolved
@@ -152,27 +152,16 @@
             get_field_name("assignmentRead", assignment_fl): None
         }
         # Add optional attributes
-<<<<<<< HEAD
-        if args.dispatcherIdField: attributes[get_field_name("dispatcherId", assignment_fl)] = int(
-            assignment[args.dispatcherIdField])
-        elif get_field_name("dispatcherId", assignment_fl) not in attributes:
-                attributes[get_field_name("dispatcherId", assignment_fl)] = dispatcher_id
-        if args.descriptionField: attributes[get_field_name("description", assignment_fl)] = assignment[
-            args.descriptionField]
-        if args.priorityField: attributes[get_field_name("priority", assignment_fl)] = int(
-            assignment[args.priorityField])
-        if args.workOrderIdField: attributes[get_field_name("workOrderId", assignment_fl)] = assignment[
-=======
         if args.dispatcherIdField and assignment[args.dispatcherIdField]:
             attributes[get_field_name("dispatcherId", assignment_fl)] = int(assignment[args.dispatcherIdField])
+        elif get_field_name("dispatcherId", assignment_fl) not in attributes:
+            attributes[get_field_name("dispatcherId", assignment_fl)] = dispatcher_id
         if args.descriptionField and assignment[args.descriptionField]:
             attributes[get_field_name("description", assignment_fl)] = assignment[args.descriptionField]
         if args.priorityField and assignment[args.priorityField]:
             attributes[get_field_name("priority", assignment_fl)] = int(assignment[args.priorityField])
         if args.workOrderIdField and assignment[args.workOrderIdField]:
-            attributes[get_field_name("workOrderId", assignment_fl)] = assignment[
->>>>>>> 9066cacb
-            args.workOrderIdField]
+            attributes[get_field_name("workOrderId", assignment_fl)] = assignment[args.workOrderIdField]
         if args.dueDateField and assignment[args.dueDateField]:
             d = arrow.Arrow.strptime(assignment[args.dueDateField], args.dateFormat).replace(
                 tzinfo=dateutil.tz.gettz(args.timezone))
